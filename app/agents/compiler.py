--- conflicted
+++ resolved
@@ -177,7 +177,6 @@
             logger.debug("Starting final report streaming generation")
 
             # Stream the report generation
-<<<<<<< HEAD
             async for chunk in self.primary_llm.astream(
                 [
                     SystemMessage(content=system_instructions),
@@ -186,13 +185,6 @@
                     ),
                 ]
             ):
-=======
-            async for chunk in self.primary_llm.astream([
-                SystemMessage(content=system_instructions),
-                HumanMessage(content="Generate the final report with proper formatting and transitions in spanish"
-                                     "JUST THE REPORT ANY ADDITIONAL")
-            ]):
->>>>>>> cee621a3
                 logger.debug(f"Received final report chunk: {chunk.content[:50]}...")
                 content_buffer.append(chunk.content)
 
