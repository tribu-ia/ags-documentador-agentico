--- conflicted
+++ resolved
@@ -1,15 +1,7 @@
 from typing import Annotated, TypedDict, List, Optional
 from langchain_core.messages import SystemMessage, HumanMessage
 from langchain_openai import ChatOpenAI
-<<<<<<< HEAD
-from langgraph.graph import StateGraph, END, START
-from langgraph.graph.message import add_messages
-from langgraph.prebuilt import ToolNode
-from langgraph.checkpoint.memory import MemorySaver
-from dataclasses import dataclass, asdict
-=======
 from langgraph.constants import Send
->>>>>>> b86a554a
 
 from app.config.config import get_settings
 from app.utils.llms import LLMManager, LLMConfig, LLMType
@@ -23,151 +15,7 @@
 logging.basicConfig(level=logging.DEBUG)
 logger = logging.getLogger(__name__)
 
-# Define una estructura más clara para el estado
-class State(TypedDict):
-    messages: Annotated[list, add_messages]
-    report_state: ReportState
-    search_results: str
-    queries: List[dict]  # Aseguramos que queries sea una lista de diccionarios
-    sections: List[dict]
 
-<<<<<<< HEAD
-def query_generator(state: State) -> State:
-    """Node to generate search queries"""
-    settings = get_settings()
-    try:
-        llm_type = LLMType(settings.default_llm_type)
-        llm = get_llm(llm_type)
-        logger.info(f"Using LLM: {llm_type}")
-    except ValueError as e:
-        logger.warning(f"Invalid LLM type in configuration, falling back to GPT-4o-mini: {e}")
-        llm = get_llm(LLMType.GPT_4O_MINI)
-
-    structured_llm = llm.with_structured_output(Queries)
-    system_instructions = REPORT_PLANNER_QUERY_WRITER.format(
-        topic=state["report_state"].topic,
-        report_organization=settings.report_structure,
-        number_of_queries=settings.number_of_queries
-    )
-
-    results = structured_llm.invoke([
-        SystemMessage(content=system_instructions),
-        HumanMessage(content="Generate search queries for planning the report sections.")
-    ])
-
-    # Convertir los resultados a una lista de diccionarios
-    queries = [{"search_query": q.search_query} for q in results.queries]
-    
-    return {
-        **state,
-        "messages": state["messages"] + [SystemMessage(content=f"Generated queries: {queries}")],
-        "queries": queries
-    }
-
-async def search_executor(state: State) -> State:
-    """Node to execute searches"""
-    settings = get_settings()
-    
-    # Verificar y extraer las queries de manera segura
-    queries = state.get("queries", [])
-    if not queries:
-        logger.warning("No queries found in state")
-        return {
-            **state,
-            "search_results": ""
-        }
-    
-    # Extraer las search_queries de manera segura
-    query_list = [q.get("search_query") for q in queries if q.get("search_query")]
-    
-    if not query_list:
-        logger.warning("No valid search queries found")
-        return {
-            **state,
-            "search_results": ""
-        }
-
-    search_docs = await tavily_search_async(
-        query_list,
-        settings.tavily_topic,
-        settings.tavily_days
-    )
-    
-    source_str = deduplicate_and_format_sources(
-        search_docs,
-        max_tokens_per_source=1000,
-        include_raw_content=False
-    )
-
-    return {
-        **state,
-        "search_results": source_str
-    }
-
-def section_planner(state: State):
-    """Node to plan report sections"""
-    settings = get_settings()
-    try:
-        llm_type = LLMType(settings.default_llm_type)
-        llm = get_llm(llm_type)
-    except ValueError:
-        llm = get_llm(LLMType.GPT_4O_MINI)
-
-    structured_llm = llm.with_structured_output(Sections)
-    system_instructions = REPORT_PLANNER_INSTRUCTIONS.format(
-        topic=state["report_state"].topic,
-        report_organization=settings.report_structure,
-        context=state["search_results"]
-    )
-
-    report_sections = structured_llm.invoke([
-        SystemMessage(content=system_instructions),
-        HumanMessage(content="Generate the report sections based on the research.")
-    ])
-
-    return {
-        **state,
-        "sections": report_sections.sections
-    }
-
-async def plan_report(state: ReportState):
-    """Generate a dynamic report plan using LangGraph"""
-    # Initialize graph
-    graph_builder = StateGraph(State)
-    memory = MemorySaver()
-
-    # Add nodes
-    graph_builder.add_node("query_generator", query_generator)
-    graph_builder.add_node("search_executor", search_executor)
-    graph_builder.add_node("section_planner", section_planner)
-
-    # Set the entry point
-    graph_builder.set_entry_point("query_generator")
-
-    # Add edges to define workflow
-    graph_builder.add_edge("query_generator", "search_executor")
-    graph_builder.add_edge("search_executor", "section_planner")
-    
-    # Set the end condition
-    graph_builder.set_finish_point("section_planner")
-
-    # Compile graph
-    graph = graph_builder.compile(checkpointer=memory)
-
-    # Initialize state and run graph
-    initial_state = {
-        "messages": [],
-        "report_state": state,
-        "search_results": "",
-        "queries": [],
-        "sections": []
-    }
-
-    # Execute graph
-    final_state = await graph.ainvoke(initial_state)
-
-    return {"sections": final_state.get("sections", [])}
-=======
 class ReportPlanner:
     """Class responsible for planning and organizing report generation."""
 
@@ -291,5 +139,4 @@
             Send("research", {"section": section})
             for section in state["sections"]
             if section.research
-        ]
->>>>>>> b86a554a
+        ]